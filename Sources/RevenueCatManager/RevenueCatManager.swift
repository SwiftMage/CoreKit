import Foundation
import Combine
import RevenueCat // Import the SDK
import DebugTools

// MARK: - RevenueCat Manager

@available(iOS 13.0, macOS 10.15, tvOS 13.0, watchOS 6.2, *)
public class RevenueCatManager: ObservableObject {
    
    // MARK: - Published Properties
    
    /// The user's current subscription/entitlement status.
    @Published public private(set) var isSubscriptionActive: Bool = false
    
    /// Available packages/offerings fetched from RevenueCat.
    @Published public private(set) var offerings: RevenueCat.Offerings? = nil
    
    /// Loading state for UI feedback.
    @Published public private(set) var isLoading: Bool = false
    
    /// Indicates if we're currently offline and using cached subscription status
    @Published public private(set) var isUsingCachedStatus: Bool = false
    
    // MARK: - Properties
    
    private var cancellables = Set<AnyCancellable>()
    
    // MARK: - Offline Caching
    
    private let subscriptionCacheKey = "PayClockPro_SubscriptionStatus"
    private let lastUpdateKey = "PayClockPro_LastUpdate"
    private let subscriptionExpiryKey = "PayClockPro_SubscriptionExpiry"
    private let subscriptionPeriodKey = "PayClockPro_SubscriptionPeriod"
    
    // Default cache timeout for unknown subscription periods
    private let defaultCacheValidityDuration: TimeInterval = 24 * 60 * 60 // 24 hours
    
    // MARK: - Initialization
    
    public init() {
        DebugLogger.revenueCat("RevenueCatManager initialized.")
        
        // Load cached subscription status on initialization
        loadCachedSubscriptionStatus()
        
        // TODO: Add listener for Purchases.shared.customerInfoStream
        // TODO: Fetch offerings on init?
    }
    
    // MARK: - Configuration
    
    /// Configures the RevenueCat SDK. Should be called once, typically at app launch.
    public static func configure(apiKey: String) {
        Purchases.logLevel = .debug // Adjust log level as needed
        // Consider platform-specific API keys if necessary
        Purchases.configure(withAPIKey: apiKey)
        DebugLogger.revenueCat("RevenueCat SDK configured with API key.")
        // TODO: Add App User ID tracking if applicable (e.g., after user logs in)
        // Purchases.shared.logIn("user_id")
    }
    
    // MARK: - Public Methods
    
    /// Fetches the latest offerings from RevenueCat.
    @MainActor
    public func fetchOfferings() async {
        DebugLogger.revenueCat("Fetching offerings...")
        isLoading = true
        do {
            let fetchedOfferings = try await Purchases.shared.offerings()
            self.offerings = fetchedOfferings
            DebugLogger.revenueCat("Offerings fetched successfully.")
            // Process offerings (e.g., find current offering)
        } catch {
            DebugLogger.revenueCat("Error fetching offerings: \(error.localizedDescription)", level: .error)
            // Handle error (e.g., show alert to user)
        }
        isLoading = false
    }
    
    /// Initiates the purchase flow for a specific package.
    @MainActor
    public func purchase(package: Package) async throws -> CustomerInfo {
        DebugLogger.revenueCat("Attempting purchase for package: \(package.identifier)")
        isLoading = true
        defer { isLoading = false }
        
        do {
            let result = try await Purchases.shared.purchase(package: package)
            
            let customerInfo = result.customerInfo

            DebugLogger.revenueCat("Purchase successful for package: \(package.identifier). Customer Info: \(customerInfo)")
            updateSubscriptionStatus(customerInfo: customerInfo)
            
            // Cache the successful purchase result
            cacheSubscriptionStatus(isActive: isSubscriptionActive)
            isUsingCachedStatus = false
            
            return customerInfo
        } catch {
            if let rcError = error as? RevenueCat.ErrorCode, rcError == .purchaseCancelledError {
                 DebugLogger.revenueCat("Purchase cancelled by user.", level: .info)
            } else {
                 DebugLogger.revenueCat("Purchase failed: \(error.localizedDescription)", level: .error)
            }
            throw error
        }
    }
    
    /// Restores previous purchases.
    @MainActor
    public func restorePurchases() async throws -> CustomerInfo {
        DebugLogger.revenueCat("Attempting to restore purchases...")
        isLoading = true
        defer { isLoading = false }
        
        do {
            let customerInfo = try await Purchases.shared.restorePurchases()
            DebugLogger.revenueCat("Purchases restored successfully. Customer Info: \(customerInfo)")
            updateSubscriptionStatus(customerInfo: customerInfo)
            
            // Cache the successful restore result
            cacheSubscriptionStatus(isActive: isSubscriptionActive)
            isUsingCachedStatus = false
            
            return customerInfo
        } catch {
            DebugLogger.revenueCat("Failed to restore purchases: \(error.localizedDescription)", level: .error)
            throw error
        }
    }
    
    /// Checks the current customer info to update subscription status.
    @MainActor
    public func checkSubscriptionStatus() async {
        DebugLogger.revenueCat("Checking subscription status...")
        isLoading = true
        
        do {
            let customerInfo = try await Purchases.shared.customerInfo()
            updateSubscriptionStatus(customerInfo: customerInfo)
            isUsingCachedStatus = false
            
            // Cache the successful result
            cacheSubscriptionStatus(isActive: isSubscriptionActive)
            
        } catch {
            DebugLogger.revenueCat("Failed to get customer info: \(error.localizedDescription)", level: .error)
            
            // Fall back to cached status if available
            if isCacheValid() {
                DebugLogger.revenueCat("Using cached subscription status due to network error", level: .info)
                isUsingCachedStatus = true
            } else {
                DebugLogger.revenueCat("No valid cache available, defaulting to inactive", level: .warning)
                isSubscriptionActive = false
                isUsingCachedStatus = false
            }
        }
        
        isLoading = false
    }
    
    // MARK: - Private Helpers
    
    /// Updates the `isSubscriptionActive` property based on CustomerInfo.
    /// Replace "premium" with your actual entitlement identifier.
    /// Works for both subscriptions and lifetime purchases.
    private func updateSubscriptionStatus(customerInfo: CustomerInfo) {
        let entitlementID = "premium" 
        let isActive = customerInfo.entitlements.all[entitlementID]?.isActive == true 
        self.isSubscriptionActive = isActive
<<<<<<< HEAD
        DebugLogger.revenueCat("Premium status updated: isActive = \(isActive) for entitlement '\(entitlementID)'")
=======
        
        // Extract subscription details for intelligent caching
        if let entitlement = customerInfo.entitlements.all[entitlementID],
           entitlement.isActive {
            
            let expirationDate = entitlement.expirationDate
            let periodType = entitlement.periodType
            
            DebugLogger.revenueCat("Active subscription - Period: \(periodType.rawValue), Expires: \(expirationDate?.description ?? "Never")")
            
            // Store subscription details for cache validity calculation
            if let expirationDate = expirationDate {
                UserDefaults.standard.set(expirationDate.timeIntervalSince1970, forKey: subscriptionExpiryKey)
            }
            UserDefaults.standard.set(periodType.rawValue, forKey: subscriptionPeriodKey)
        } else {
            // Clear subscription details if not active
            UserDefaults.standard.removeObject(forKey: subscriptionExpiryKey)
            UserDefaults.standard.removeObject(forKey: subscriptionPeriodKey)
        }
        
        DebugLogger.revenueCat("Subscription status updated: isActive = \(isActive) for entitlement '\(entitlementID)'")
>>>>>>> b0aa95f7
    }
    
    // MARK: - Offline Caching Methods
    
    /// Loads cached subscription status from UserDefaults
    private func loadCachedSubscriptionStatus() {
        let cachedStatus = UserDefaults.standard.bool(forKey: subscriptionCacheKey)
        let lastUpdate = UserDefaults.standard.double(forKey: lastUpdateKey)
        
        if isCacheValid(lastUpdate: lastUpdate) {
            isSubscriptionActive = cachedStatus
            isUsingCachedStatus = true
            DebugLogger.revenueCat("Loaded cached subscription status: \(cachedStatus)")
        } else {
            DebugLogger.revenueCat("Cached subscription status expired or not found")
            isUsingCachedStatus = false
        }
    }
    
    /// Caches the current subscription status to UserDefaults
    private func cacheSubscriptionStatus(isActive: Bool) {
        UserDefaults.standard.set(isActive, forKey: subscriptionCacheKey)
        UserDefaults.standard.set(Date().timeIntervalSince1970, forKey: lastUpdateKey)
        UserDefaults.standard.synchronize()
        
        DebugLogger.revenueCat("Cached subscription status: \(isActive)")
    }
    
    /// Checks if the cached subscription status is still valid based on subscription period and expiry
    private func isCacheValid(lastUpdate: Double? = nil) -> Bool {
        let updateTime = lastUpdate ?? UserDefaults.standard.double(forKey: lastUpdateKey)
        
        guard updateTime > 0 else {
            return false // No cache exists
        }
        
        let currentTime = Date().timeIntervalSince1970
        let timeSinceUpdate = currentTime - updateTime
        
        // Check if we have actual subscription expiry date
        let subscriptionExpiry = UserDefaults.standard.double(forKey: subscriptionExpiryKey)
        if subscriptionExpiry > 0 {
            let timeUntilExpiry = subscriptionExpiry - currentTime
            
            // Cache is valid if:
            // 1. Subscription hasn't expired yet
            // 2. We're within a reasonable offline grace period based on subscription type
            let gracePeriod = getOfflineGracePeriod()
            let isValid = timeUntilExpiry > -gracePeriod
            
            DebugLogger.revenueCat("Cache validity check - Time until expiry: \(Int(timeUntilExpiry))s, Grace period: \(Int(gracePeriod))s, Valid: \(isValid)")
            return isValid
        } else {
            // Fallback to time-based validation if no expiry date available
            let isValid = timeSinceUpdate < defaultCacheValidityDuration
            DebugLogger.revenueCat("Cache validity check (fallback) - Age: \(Int(timeSinceUpdate))s, Valid: \(isValid)")
            return isValid
        }
    }
    
    /// Gets the appropriate offline grace period based on subscription type
    private func getOfflineGracePeriod() -> TimeInterval {
        let periodTypeRaw = UserDefaults.standard.string(forKey: subscriptionPeriodKey) ?? ""
        
        // Map RevenueCat period types to reasonable offline grace periods
        switch periodTypeRaw {
        case "P1W": // Weekly
            return 2 * 24 * 60 * 60 // 2 days grace
        case "P1M": // Monthly  
            return 7 * 24 * 60 * 60 // 1 week grace
        case "P1Y": // Yearly
            return 30 * 24 * 60 * 60 // 30 days grace
        case "P3M": // Quarterly
            return 14 * 24 * 60 * 60 // 2 weeks grace
        case "P6M": // Semi-annual
            return 21 * 24 * 60 * 60 // 3 weeks grace
        default:
            DebugLogger.revenueCat("Unknown subscription period '\(periodTypeRaw)', using default grace period", level: .warning)
            return defaultCacheValidityDuration // 24 hours default
        }
    }
    
    /// Clears cached subscription data (useful for testing or logout)
    public func clearCache() {
        UserDefaults.standard.removeObject(forKey: subscriptionCacheKey)
        UserDefaults.standard.removeObject(forKey: lastUpdateKey)
        UserDefaults.standard.removeObject(forKey: subscriptionExpiryKey)
        UserDefaults.standard.removeObject(forKey: subscriptionPeriodKey)
        UserDefaults.standard.synchronize()
        
        isUsingCachedStatus = false
        DebugLogger.revenueCat("Cleared subscription cache")
    }
    
    // TODO: Set up listener for customer info updates
    // private func listenForCustomerInfoUpdates() { ... Purchases.shared.customerInfoStream ... }
}

// MARK: - DebugLogger Category Extension (Example)

// Add this extension to your DebugLogger or a shared file
// public extension LoggingCategory {
//    static let revenueCat = "RevenueCat"
// }

// Add this to DebugLogger
// public static let revenueCatLog = Logger(subsystem: subsystem, category: LoggingCategory.revenueCat)
// public static func revenueCat(...) { _log(..., category: revenueCatLog, ...) }

/*
 // MARK: - Example Usage (RevenueCatManager)
 
 import SwiftUI
 import CoreKit // Or import RevenueCatManager
 import RevenueCat // Needed for Package type
 
 struct PremiumView: View {
     // Get the manager instance (e.g., via @EnvironmentObject or @StateObject)
     @StateObject private var revenueCatManager = RevenueCatManager()
     @State private var showErrorAlert = false
     @State private var alertMessage = ""
 
     var body: some View {
         VStack {
             if revenueCatManager.isLoading {
                 ProgressView()
             } else if revenueCatManager.isSubscriptionActive {
                 Text("You have Premium!")
                 // Show premium features
             } else {
                 Text("Unlock Premium Features")
                 
                 // Display Offerings (example)
                 if let offerings = revenueCatManager.offerings {
                     if let currentOffering = offerings.current {
                         ForEach(currentOffering.availablePackages) { package in
                             Button {
                                 purchase(package: package)
                             } label: {
                                 Text("\(package.storeProduct.localizedTitle) - \(package.storeProduct.localizedPriceString)")
                             }
                             .buttonStyle(.borderedProminent)
                             .padding(.bottom)
                         }
                     } else {
                          Text("No current offering found.")
                     }
                 } else {
                     Text("Loading plans...")
                 }
                 
                 Button("Restore Purchases") {
                     restore()
                 }
             }
         }
         .task { // Use .task for async work on view appear
             // Ensure SDK is configured (do this once at app launch)
             // RevenueCatManager.configure(apiKey: "YOUR_REVENUECAT_API_KEY") // Done in AppDelegate/App struct ideally
 
             await revenueCatManager.checkSubscriptionStatus()
             await revenueCatManager.fetchOfferings()
         }
         .alert("Error", isPresented: $showErrorAlert) {
              Button("OK", role: .cancel) { }
         } message: {
             Text(alertMessage)
         }
     }
 
     func purchase(package: Package) {
         Task {
             do {
                 _ = try await revenueCatManager.purchase(package: package)
                 // Purchase successful, state updated automatically by manager (ideally via listener)
                 // Or re-check status here if needed
             } catch {
                 alertMessage = "Purchase failed: \(error.localizedDescription)"
                 showErrorAlert = true
             }
         }
     }
     
     func restore() {
          Task {
             do {
                 _ = try await revenueCatManager.restorePurchases()
                  // Restore successful, state updated
                  alertMessage = "Purchases Restored!" // Example success feedback
                  showErrorAlert = true // Re-using alert for simplicity
             } catch {
                 alertMessage = "Restore failed: \(error.localizedDescription)"
                 showErrorAlert = true
             }
         }
     }
 }
 
 // --- In your App Delegate or App struct ---
 import CoreKit // Or import RevenueCatManager
 
 @main
 struct PowerWordsApp: App {
     init() {
         // Configure RevenueCat ONCE on app launch
         RevenueCatManager.configure(apiKey: "YOUR_REVENUECAT_PUBLIC_API_KEY")
     }
 
     var body: some Scene {
         WindowGroup {
             // ... your main view ...
         }
     }
 }
 */ <|MERGE_RESOLUTION|>--- conflicted
+++ resolved
@@ -167,14 +167,10 @@
     
     /// Updates the `isSubscriptionActive` property based on CustomerInfo.
     /// Replace "premium" with your actual entitlement identifier.
-    /// Works for both subscriptions and lifetime purchases.
     private func updateSubscriptionStatus(customerInfo: CustomerInfo) {
         let entitlementID = "premium" 
         let isActive = customerInfo.entitlements.all[entitlementID]?.isActive == true 
         self.isSubscriptionActive = isActive
-<<<<<<< HEAD
-        DebugLogger.revenueCat("Premium status updated: isActive = \(isActive) for entitlement '\(entitlementID)'")
-=======
         
         // Extract subscription details for intelligent caching
         if let entitlement = customerInfo.entitlements.all[entitlementID],
@@ -197,7 +193,6 @@
         }
         
         DebugLogger.revenueCat("Subscription status updated: isActive = \(isActive) for entitlement '\(entitlementID)'")
->>>>>>> b0aa95f7
     }
     
     // MARK: - Offline Caching Methods
